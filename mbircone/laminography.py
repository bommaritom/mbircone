--- conflicted
+++ resolved
@@ -141,14 +141,9 @@
             If None, automatically set by ``laminography.auto_image_rows_cols``.
         num_image_slices (int, optional): [Default=None] Number of slices in reconstructed image.
             If None, automatically set by ``laminography.auto_image_slices``.
-<<<<<<< HEAD
-=======
-
-        delta_det_channel (float, optional): [Default=1.0] Detector channel spacing in :math:`ALU`.
-        delta_det_row (float, optional): [Default=1.0] Detector row spacing in :math:`ALU`.
+
         delta_pixel_image (float, optional): [Default=None] Image pixel spacing in :math:`ALU`.
             If None, automatically set to ``delta_det_channel``.
->>>>>>> 8d1149f1
 
         det_channel_offset (float, optional): [Default=0.0] Distance in :math:`ALU` from center of detector
             to the detector z-axis along a row. (Note: There is no ``det_row_offset`` parameter; due to the
@@ -217,14 +212,9 @@
         num_det_rows (int): Number of rows in laminography sinogram data.
         num_det_channels (int): Number of channels in laminography sinogram data.
 
-<<<<<<< HEAD
-=======
-        delta_det_channel (float, optional): [Default=1.0] Detector channel spacing in :math:`ALU`.
-        delta_det_row (float, optional): [Default=1.0] Detector row spacing in :math:`ALU`.
         delta_pixel_image (float, optional): [Default=None] Image pixel spacing in :math:`ALU`.
             If None, automatically set to ``delta_det_channel``.
 
->>>>>>> 8d1149f1
         det_channel_offset (float, optional): [Default=0.0] Distance in :math:`ALU` from center of detector
             to the detector z-axis along a row. (Note: There is no ``det_row_offset`` parameter; due to the
             parallel beam geometry such a parameter would be redundant with image_slice_offset.)
