--- conflicted
+++ resolved
@@ -3,10 +3,4 @@
 from .cone3D import *
 from .mace import mace3D, mace4D
 from .phantom import *
-<<<<<<< HEAD
-from .multinode import *
-from .laminography import *
-#__all__ = ['auto_sigma_x','auto_sigma_p','auto_sigma_y', 'calc_weights', 'compute_sino_params', 'compute_img_params', 'compute_img_size', 'project', 'recon', 'pad_roi2ror', 'extract_roi_from_ror']
-=======
-from .multinode import *
->>>>>>> cbc2593d
+from .multinode import *