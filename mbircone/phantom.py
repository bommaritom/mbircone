import numpy as np

def gen_shepp_logan(num_rows,num_cols):
    """
    Generate a Shepp Logan phantom
    
    Args: 
        num_rows: int, number of rows.
        num_cols: int, number of cols.

    Return:
        out_image: 2D array, num_rows*num_cols
    """

    # The function describing the phantom is defined as the sum of 10 ellipses inside a 2×2 square:
    sl_paras = [
        {'x0': 0.0, 'y0': 0.0, 'a': 0.69, 'b': 0.92, 'theta': 0, 'gray_level': 2.0},
        {'x0': 0.0, 'y0': -0.0184, 'a': 0.6624, 'b': 0.874, 'theta': 0, 'gray_level': -0.98},
        {'x0': 0.22, 'y0': 0.0, 'a': 0.11, 'b': 0.31, 'theta': -18, 'gray_level': -0.02},
        {'x0': -0.22, 'y0': 0.0, 'a': 0.16, 'b': 0.41, 'theta': 18, 'gray_level': -0.02},
        {'x0': 0.0, 'y0': 0.35, 'a': 0.21, 'b': 0.25, 'theta': 0, 'gray_level': 0.01},
        {'x0': 0.0, 'y0': 0.1, 'a': 0.046, 'b': 0.046, 'theta': 0, 'gray_level': 0.01},
        {'x0': 0.0, 'y0': -0.1, 'a': 0.046, 'b': 0.046, 'theta': 0, 'gray_level': 0.01},
        {'x0': -0.08, 'y0': -0.605, 'a': 0.046, 'b': 0.023, 'theta': 0, 'gray_level': 0.01},
        {'x0': 0.0, 'y0': -0.605, 'a': 0.023, 'b': 0.023, 'theta': 0, 'gray_level': 0.01},
        {'x0': 0.06, 'y0': -0.605, 'a': 0.023, 'b': 0.046, 'theta': 0, 'gray_level': 0.01}
    ]

    axis_x = np.linspace(-1.0, 1.0, num_cols)
    axis_y = np.linspace(1.0, -1.0, num_rows)

    x_grid, y_grid = np.meshgrid(axis_x, axis_y)
    image = x_grid * 0.0

    for el_paras in sl_paras:
        image += _gen_ellipse(x_grid=x_grid, y_grid=y_grid, x0=el_paras['x0'], y0=el_paras['y0'],
                             a=el_paras['a'], b=el_paras['b'], theta=el_paras['theta'] / 180.0 * np.pi,
                             gray_level=el_paras['gray_level'])

    return image


def gen_microscopy_sample(num_rows, num_cols):
    """
    Generate a microscopy sample phantom.

    Args:
        num_rows: int, number of rows.
        num_cols: int, number of cols.

    Return:
        out_image: 2D array, num_rows*num_cols
    """

    # The function describing the phantom is defined as the sum of 8 ellipses inside a 2×4 rectangle:
    ms_paras = [
        {'x0': 0.0, 'y0': -0.0184, 'a': 0.6624, 'b': 1.748, 'theta': 0, 'gray_level': 0.2},
        {'x0': -0.1, 'y0': 1.343, 'a': 0.11, 'b': 0.10, 'theta': 0, 'gray_level': 0.8},
        {'x0': 0.0, 'y0': 0.9, 'a': 0.33, 'b': 0.15, 'theta': 0, 'gray_level': 0.4},
        {'x0': 0.25, 'y0': 0.4, 'a': 0.1, 'b': 0.2, 'theta': 0, 'gray_level': 0.8},
        {'x0': -0.2, 'y0': 0.0, 'a': 0.2, 'b': 0.08, 'theta': 0, 'gray_level': 0.4},
        {'x0': 0.2, 'y0': -0.35, 'a': 0.1, 'b': 0.1, 'theta': 0, 'gray_level': 0.8},
        {'x0': 0.25, 'y0': -0.8, 'a': 0.2, 'b': 0.08, 'theta': 0, 'gray_level': 0.8},
        {'x0': -0.04, 'y0': -1.3, 'a': 0.33, 'b': 0.15, 'theta': 0, 'gray_level': 0.8}
    ]
    axis_x = np.linspace(-1, 1, num_cols)
    axis_y = np.linspace(2, -2, num_rows)

    x_grid, y_grid = np.meshgrid(axis_x, axis_y )
    image = x_grid * 0.0

    for el_paras in ms_paras:
        image += _gen_ellipse(x_grid=x_grid, y_grid=y_grid, x0=el_paras['x0'], y0=el_paras['y0'],
                             a=el_paras['a'], b=el_paras['b'], theta=el_paras['theta'] / 180.0 * np.pi,
                             gray_level=el_paras['gray_level'])

    return image


def gen_shepp_logan_3d(num_rows, num_cols, num_slices, block_size=(2,2,2), scale=1.0, offset_x=0.0, offset_y=0.0, offset_z=0.0):
    """
    Generate a 3D Shepp Logan phantom.
    Optional arguments can be used to control the scale and position,
    and block average smoothing is used to reduce aliasing artifacts.

    Args:
        num_rows: int, number of rows in generated phantom.
        num_cols: int, number of columns in generated phantom.
        num_slices: int, number of slices in generated phantom.

        block_size: (int, int, int): size of block average.
        scale: (scalar, optional), scaling factor of phantom within the image. from 0 to 1
        offset_x: scalar, proportion of x-axis that is added to x-coordinate of phantom within image
        offset_y: scalar, proportion of y-axis that is added to y-coordinate of phantom within image
        offset_z: scalar, proportion of z-axis that is added to z-coordinate of phantom within image

    Return:
        out_image: 3D array, num_slices*num_rows*num_cols
    """

    phantom_raw = gen_shepp_logan_3d_raw(num_rows*block_size[1], num_cols*block_size[2], num_slices*block_size[0],
                                         scale=scale, offset_x=offset_x, offset_y=offset_y, offset_z=offset_z)
    phantom = phantom_raw.reshape(phantom_raw.shape[0]//block_size[0], block_size[0], 
                                  phantom_raw.shape[1]//block_size[1], block_size[1],
                                  phantom_raw.shape[2]//block_size[2], block_size[2]).sum((1, 3, 5)) / (block_size[0]*block_size[1]*block_size[2])
    return phantom


def gen_shepp_logan_3d_raw(num_rows, num_cols, num_slices, scale=1.0, offset_x=0.0, offset_y=0.0, offset_z=0.0):
    """
    Generate a 3D Shepp Logan phantom based on below reference.
    
    Kak AC, Slaney M. Principles of computerized tomographic imaging. Page.102. IEEE Press, New York, 1988. https://engineering.purdue.edu/~malcolm/pct/CTI_Ch03.pdf

    Args:
        num_rows: int, number of rows.
        num_cols: int, number of cols.
        num_slices: int, number of slices.
        
        scale: (scalar, optional), scaling factor of phantom within the image. from 0 to 1
        offset_x: scalar, proportion of x-axis that is added to x-coordinate of phantom within image
        offset_y: scalar, proportion of y-axis that is added to y-coordinate of phantom within image
        offset_z: scalar, proportion of z-axis that is added to z-coordinate of phantom within image

    Return:
        out_image: 3D array, num_slices*num_rows*num_cols
    """

    # The function describing the phantom is defined as the sum of 10 ellipsoids inside a 2×2×2 cube:
    sl3d_paras = [
        {'x0': 0.0, 'y0': 0.0, 'z0': 0.0, 'a': 0.69, 'b': 0.92, 'c': 0.9, 'gamma': 0, 'gray_level': 2.0},
        {'x0': 0.0, 'y0': 0.0, 'z0': 0.0, 'a': 0.6624, 'b': 0.874, 'c': 0.88, 'gamma': 0, 'gray_level': -0.98},
        {'x0': -0.22, 'y0': 0.0, 'z0': -0.25, 'a': 0.41, 'b': 0.16, 'c': 0.21, 'gamma': 108, 'gray_level': -0.02},
        {'x0': 0.22, 'y0': 0.0, 'z0': -0.25, 'a': 0.31, 'b': 0.11, 'c': 0.22, 'gamma': 72, 'gray_level': -0.02},
        {'x0': 0.0, 'y0': 0.35, 'z0': -0.25, 'a': 0.21, 'b': 0.25, 'c': 0.5, 'gamma': 0, 'gray_level': 0.02},
        {'x0': 0.0, 'y0': 0.1, 'z0': -0.25, 'a': 0.046, 'b': 0.046, 'c': 0.046, 'gamma': 0, 'gray_level': 0.02},
        {'x0': -0.08, 'y0': -0.65, 'z0': -0.25, 'a': 0.046, 'b': 0.023, 'c': 0.02, 'gamma': 0, 'gray_level': 0.01},
        {'x0': 0.06, 'y0': -0.65, 'z0': -0.25, 'a': 0.046, 'b': 0.023, 'c': 0.02, 'gamma': 90, 'gray_level': 0.01},
        {'x0': 0.06, 'y0': -0.105, 'z0': 0.625, 'a': 0.056, 'b': 0.04, 'c': 0.1, 'gamma': 90, 'gray_level': 0.02},
        {'x0': 0.0, 'y0': 0.1, 'z0': 0.625, 'a': 0.056, 'b': 0.056, 'c': 0.1, 'gamma': 0, 'gray_level': -0.02}
    ]

    axis_x = np.linspace(-1.0, 1.0, num_cols)
    axis_y = np.linspace(1.0, -1.0, num_rows)
    axis_z = np.linspace(-1.0, 1.0, num_slices)

    x_grid, y_grid, z_grid = np.meshgrid(axis_x, axis_y, axis_z)
    image = x_grid * 0.0

    shift_x = offset_x * 2.0
    shift_y = offset_y * 2.0
    shift_z = offset_z * 2.0

    for el_paras in sl3d_paras:
        image += _gen_ellipsoid(x_grid=x_grid, y_grid=y_grid, z_grid=z_grid, x0=el_paras['x0']*scale - shift_x, y0=el_paras['y0']*scale - shift_y,
                               z0=el_paras['z0']*scale - shift_z,
                               a=el_paras['a']*scale, b=el_paras['b']*scale, c=el_paras['c']*scale,
                               gamma=el_paras['gamma'] / 180.0 * np.pi,
                               gray_level=el_paras['gray_level'])

    

    return np.transpose(image, (2, 0, 1))


def gen_microscopy_sample_3d(num_rows, num_cols, num_slices):
    """
    Generate a 3D microscopy sample phantom.

    Args:
        num_rows: int, number of rows.
        num_cols: int, number of cols.
        num_slices: int, number of slices.

    Return:
        out_image: 3D array, num_slices*num_rows*num_cols
    """

    # The function describing the phantom is defined as the sum of 8 ellipsoids inside a 2×4×2 cuboid:
    ms3d_paras = [
        {'x0': 0.0, 'y0': -0.0184, 'z0':0.0, 'a': 0.6624, 'b': 1.748, 'c':0.8, 'gamma': 0, 'gray_level': 0.2},
        {'x0': -0.1, 'y0': 1.343, 'z0':0.0, 'a': 0.11, 'b': 0.10, 'c':0.20, 'gamma': 0, 'gray_level': 0.8},
        {'x0': 0.0, 'y0': 0.9, 'z0':0.0, 'a': 0.33, 'b': 0.15, 'c':0.66, 'gamma': 0, 'gray_level': 0.4},
        {'x0': 0.25, 'y0': 0.4, 'z0':0.0, 'a': 0.1, 'b': 0.2, 'c':0.40, 'gamma': 0, 'gray_level': 0.8},
        {'x0': -0.2, 'y0': 0.0, 'z0':0.0, 'a': 0.2, 'b': 0.08, 'c':0.40, 'gamma': 0, 'gray_level': 0.4},
        {'x0': 0.2, 'y0': -0.35, 'z0':0.0, 'a': 0.1, 'b': 0.1, 'c':0.2, 'gamma': 0, 'gray_level': 0.8},
        {'x0': 0.25, 'y0': -0.8, 'z0':0.0, 'a': 0.2, 'b': 0.08, 'c':0.4, 'gamma': 0, 'gray_level': 0.8},
        {'x0': -0.04, 'y0': -1.3, 'z0':0.0, 'a': 0.33, 'b': 0.15, 'c':0.30, 'gamma': 0, 'gray_level': 0.8}
    ]

    axis_x = np.linspace(-1.0, 1.0, num_cols)
    axis_y = np.linspace(2.0, -2.0, num_rows)
    axis_z = np.linspace(-1.0, 1.0, num_slices)

    x_grid, y_grid, z_grid = np.meshgrid(axis_x, axis_y, axis_z)
    image = x_grid * 0.0

    for el_paras in ms3d_paras:
        image += _gen_ellipsoid(x_grid=x_grid, y_grid=y_grid, z_grid=z_grid, x0=el_paras['x0'], y0=el_paras['y0'],
                               z0=el_paras['z0'],
                               a=el_paras['a'], b=el_paras['b'], c=el_paras['c'],
                               gamma=el_paras['gamma'] / 180.0 * np.pi,
                               gray_level=el_paras['gray_level'])

    return np.transpose(image, (2, 0, 1))


def gen_lamino_sample_3d(num_rows, num_cols, num_slices, pad_factor=0):
    """
    Generate a 3D laminography phantom by extracting a rectangular region
    from a 3D microscopy sample phantom.
    Args:
        num_rows: int, number of rows.
        num_cols: int, number of cols.
        num_slices: int, number of slices.
        pad_factor (float, optional): [Default=0] Size of constant padding around
            phantom rows and columns to simulate a flat object.
            Value is given as a multiple of the size of the phantom.
    Return:
        out_image: 3D array, num_slices*num_rows*num_cols
    """

    # Proportion of the microscopy sample that the laminography sample should be
    proportion_of_microscopy = .54

    num_slices_base = int(num_slices / proportion_of_microscopy)
    num_rows_base = int(num_rows / proportion_of_microscopy)
    num_cols_base = int(num_cols / proportion_of_microscopy)

    phantom = gen_microscopy_sample_3d(num_rows_base, num_cols_base, num_slices_base)

    slice_start = (num_slices_base - num_slices) // 2
    slice_end = (num_slices_base + num_slices) // 2
    row_start = (num_rows_base - num_rows) // 2
    row_end = (num_rows_base + num_rows) // 2
    col_start = (num_cols_base - num_cols) // 2
    col_end = (num_cols_base + num_cols) // 2

    phantom = phantom[slice_start:slice_end, row_start:row_end, col_start:col_end]

    phantom = np.clip(phantom, 0.2, 2.0)

    # if edge_pixel_thickness <= 0:
    #     return phantom
    #
    # phantom[:edge_pixel_thickness] = 2.0
    # phantom[-edge_pixel_thickness:] = 2.0
    # phantom[:, :edge_pixel_thickness] = 2.0
    # phantom[:, -edge_pixel_thickness:] = 2.0
    # phantom[:, :, :edge_pixel_thickness] = 2.0
    # phantom[:, :, -edge_pixel_thickness:] = 2.0

    # Pad phantom so that the edges are replicated
    pad_rows_l = num_rows * pad_factor
    pad_rows_r = pad_rows_l
    pad_cols_l = num_cols * pad_factor
    pad_cols_r = pad_cols_l
    pad_slices_l = num_slices * pad_factor
    pad_slices_r = pad_slices_l

    phantom = np.pad(phantom, [(0, 0), (pad_rows_l, pad_rows_r), (pad_cols_l, pad_cols_r)], mode='edge')
    phantom = np.pad(phantom, [(pad_slices_l, pad_slices_r), (0, 0), (0, 0)], mode='constant', constant_values=0.0)

    return phantom

<<<<<<< HEAD

=======
>>>>>>> 7fa9b45d
def nrmse(image, reference_image):
    """
    Compute the normalized root mean square error between image and reference_image.

    Args:
        image: Calculated image
        reference_image: Ground truth image

    Returns:
        Root mean square of (image - reference_image) divided by RMS of reference_image

    """
    rmse = np.sqrt(((image - reference_image) ** 2).mean())
    denominator = np.sqrt(((reference_image) ** 2).mean())

    return rmse/denominator


def _gen_ellipse(x_grid, y_grid, x0, y0, a, b, gray_level, theta=0):
    """
    Returns an image with a 2D ellipse in a 2D plane with a center of [x0,y0] and ...

    Args:
        x_grid(float): 2D grid of X coordinate values
        y_grid(float): 2D grid of Y coordinate values
        x0(float): horizontal center of ellipse.
        y0(float): vertical center of ellipse.
        a(float): X-axis radius.
        b(float): Y-axis radius.
        gray_level(float): Gray level for the ellipse.
        theta(float): [Default=0.0] counter-clockwise angle of rotation in radians

    Return:
        ndarray: 2D array with the same shape as x_grid and y_grid.

    """
    image = (((x_grid - x0) * np.cos(theta) + (y_grid - y0) * np.sin(theta)) ** 2 / a ** 2
             + ((x_grid - x0) * np.sin(theta) - (y_grid - y0) * np.cos(theta)) ** 2 / b ** 2 <= 1.0) * gray_level

    return image


def _gen_ellipsoid(x_grid, y_grid, z_grid, x0, y0, z0, a, b, c, gray_level, alpha=0, beta=0, gamma=0):
    """
    Returns an image with a 3D ellipsoid in a 3D plane with a center of [x0,y0,z0] and ...

    Args:
        x_grid(float): 3D grid of X coordinate values.
        y_grid(float): 3D grid of Y coordinate values.
        z_grid(float): 3D grid of Z coordinate values.
        x0(float): horizontal center of ellipsoid.
        y0(float): vertical center of ellipsoid.
        z0(float): normal center of ellipsoid.
        a(float): X-axis radius.
        b(float): Y-axis radius.
        c(float): Z-axis radius.
        gray_level(float): Gray level for the ellipse.
        alpha(float): [Default=0.0] counter-clockwise angle of rotation by X-axis in radians.
        beta(float): [Default=0.0] counter-clockwise angle of rotation by Y-axis in radians.
        gamma(float): [Default=0.0] counter-clockwise angle of rotation by Z-axis in radians.

    Return:
        ndarray: 3D array with the same shape as x_grid, y_grid, and z_grid

    """
    # Generate Rotation Matrix.
    rx = np.array([[1, 0, 0], [0, np.cos(-alpha), -np.sin(-alpha)], [0, np.sin(-alpha), np.cos(-alpha)]])
    ry = np.array([[np.cos(-beta), 0, np.sin(-beta)], [0, 1, 0], [-np.sin(-beta), 0, np.cos(-beta)]])
    rz = np.array([[np.cos(-gamma), -np.sin(-gamma), 0], [np.sin(-gamma), np.cos(-gamma), 0], [0, 0, 1]])
    r = np.dot(rx, np.dot(ry, rz))

    cor = np.array([x_grid.flatten() - x0, y_grid.flatten() - y0, z_grid.flatten() - z0])

    image = ((np.dot(r[0], cor)) ** 2 / a ** 2 + (np.dot(r[1], cor)) ** 2 / b ** 2 + (
        np.dot(r[2], cor)) ** 2 / c ** 2 <= 1.0) * gray_level

    return image.reshape(x_grid.shape)
<|MERGE_RESOLUTION|>--- conflicted
+++ resolved
@@ -263,10 +263,6 @@
 
     return phantom
 
-<<<<<<< HEAD
-
-=======
->>>>>>> 7fa9b45d
 def nrmse(image, reference_image):
     """
     Compute the normalized root mean square error between image and reference_image.
